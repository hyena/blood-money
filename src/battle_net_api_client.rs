//! A Module for accessing Blizzard's WoW API.
//! The exposed functionality of this module has been structured
//! around the particular needs of blood-money: Not all fields are
//! represented and it's probably not generally useful.
//! TODO: Add support for locales.
extern crate hyper;
extern crate serde_json;

use std::collections::BTreeMap;
use std::io::Read;
use std::time::Duration;

use hyper::client::{Client, Response};
<<<<<<< HEAD
use regex::Regex;
use rustc_serialize::{Decodable, json};
=======
use regex::bytes::Regex;
>>>>>>> f3752cec
use serde::de::Deserialize;
use thread_throttler::ThreadThrottler;

/// The content we care about in the realm status response.
#[derive(Debug, Serialize, Deserialize)]
pub struct RealmInfo {
    pub name: String,
    pub slug: String,
    pub connected_realms: Vec<String>,
}

/// Content we care about in an item info response.
#[derive(Debug, Deserialize)]
pub struct ItemInfo {
    pub id: u64,
    pub name: String,
    pub icon: String,
}

/// Represents the reply from blizzard's auction data urls.
#[derive(Debug, Deserialize)]
struct AuctionListingsReply {
    realms: Vec<BTreeMap<String, String>>,  // Can't re-use RealmInfo because no connected_realms.
    auctions: Vec<AuctionListing>,
}

/// Represents the JSON reply from the auction data status endpoint.
#[derive(Debug, Deserialize)]
#[allow(non_snake_case)]
struct AuctionDataPointer {
    url: String,
    lastModified: u64,
}

#[derive(Debug, Deserialize)]
struct AuctionDataReply {
    files: Vec<AuctionDataPointer>, // Will always be 1 element.
}

/// The fields we care about in blizzard's auction reply.
#[derive(Debug, Deserialize)]
pub struct AuctionListing {
    pub item: u64,
    pub buyout: u64,
    pub quantity: u64,
}

#[derive(Clone, Copy, PartialEq)]
pub enum Region {
    US,
    EU,
}

pub struct BattleNetApiClient<'a> {
    pub token: String,
    client: Client,
    tt: ThreadThrottler,
    api_host: &'a str,
    api_locale: &'a str,
}

impl<'a> BattleNetApiClient<'a> {
    pub fn new(token: &str, region: Region) -> BattleNetApiClient {
        BattleNetApiClient {
            token: token.to_owned(),
            client: Client::new(),
            tt: ThreadThrottler::new(100, Duration::new(1, 0)),
            api_host: match region {
                Region::US => "us.api.battle.net",
                Region::EU => "eu.api.battle.net",
            },
            api_locale: match region {
                Region::US => "en_US",
                Region::EU => "en_GB",
            },
        }
    }

    /// Try to retrieve something from the Blizzard API. Will retry indefinitely.
    /// Returns the body as a String.
    /// `task` will be used to generate error messages.
    fn make_blizzard_api_call(&self, url: &str, task: &str) -> String {
        let mut s = String::new();
        let mut retries = 0;

        loop {
            let mut res: Response;
            retries += 1;

            self.tt.pass_through_or_block();
            match self.client.get(url).send() {
                Ok(r) => res = r,
                Err(e) => {
                    println!("Error downloading {}: {}. Retry {}.", task, e, retries);
                    continue;
                },
            }
            // TODO: 404 should really be handled differently here. Maybe make this return a Result<T>?
            // That would let us account for unrecoverable errors.
            if res.status != hyper::Ok {
                println!("Error downloading {}: {}. Retry {}.", task, res.status, retries);
                continue;
            }
            match res.read_to_string(&mut s) {
                Ok(_) => (),
                Err(e) => {
                    println!("Failed to process {}: {}. Retry {}.", task, e, retries);
                    continue;
                },
            }
<<<<<<< HEAD
            // TODO: Fix this file to use serde instead.
            //Sometimes the auction listings contain invalid unicode. Strip that:
            // s = String::from_utf8_lossy(s.as_bytes()).into_owned();
            // But even then, we're getting json errors. Until we solve that, use
            // rustc_serialize.
            // TODO: This is a hack replacing the contents of the 'owner' field with an
            // underscore. This is because blizzard often times put garbage in there. Improve this
            // situation slightly by removing the regex from the loop (we shouldn't be compiling
            // it in here anyway, and restructing the function to return a string. The string can
            // be processed in individual api calls.
            let re = Regex::new("\"owner\":\"([^\"]+?)\"").unwrap();
            let s = re.replace_all(&s, "\"owner\":\"_\"");
            match json::decode(&s) {
                Ok(obj) => return obj,
                Err(e) => {
                    println!("Failed to decode json for {}: {}. Retry {}.", task, e, retries);
                },
            }
=======
            return s;
>>>>>>> f3752cec
        }
    }

    /// Downloads a list of realms from the Blizzard API.
    /// Panics if the json response is malformed.
    pub fn get_realms(&self) -> Vec<RealmInfo> {
        let mut realm_data: BTreeMap<String, Vec<RealmInfo>> = serde_json::from_str(&self.make_blizzard_api_call(
            &format!("https://{}/wow/realm/status?locale={}&apikey={}", self.api_host, self.api_locale, self.token), "realm status")
        ).unwrap();
        realm_data.remove("realms").expect("Malformed realm response.")
    }

    /// Downloads the auction listings for the specified realm, or None if the listings haven't
    /// been updated since `cutoff` or if the json response is illformed.
    pub fn get_auction_listings(&self, realm_slug: &str, cutoff: u64) -> Option<(u64, Vec<AuctionListing>)> {
        let mut auction_data_reply: AuctionDataReply;
        match serde_json::from_str(&self.make_blizzard_api_call(
            &format!("https://{}/wow/auction/data/{}?locale={}&apikey={}", self.api_host, realm_slug, self.api_locale, self.token),
            &format!("auction data for {}", realm_slug)))
        {
            Ok(reply) => auction_data_reply = reply,
            Err(e) => {
                println!("Bad json in auction pointer reply for {}: {}", realm_slug, e);
                return None;
            },
        }
        let auction_data_pointer = auction_data_reply.files.pop().unwrap();
        if auction_data_pointer.lastModified <= cutoff {
            return None;
        }

        let mut auction_data_str = self.make_blizzard_api_call(&auction_data_pointer.url, &format!("auction listings for {}", realm_slug));
        // Auction data strings are especially problematic and often contain numerous invalid bytes in the "owner" and
        // "ownerRealm" fields. Unfortunately, String::from_utf8_lossy() doesn't appear sufficient to deal with this
        // so we use the heavy handed approach of a regex to rewrite these fields.
        // TODO: Make this a lazy_static!.
        let sanitize_re = Regex::new("\"owner\":\".*?\",\"ownerRealm\":\".*?\",\"bid").unwrap();
        auction_data_str = String::from_utf8(
            sanitize_re.replace_all(auction_data_str.as_bytes(),
                                    &b"\"owner\":\"_\",\"ownerRealm\":\"_\",\"bid"[..])
            ).unwrap();
        match serde_json::from_str::<AuctionListingsReply>(&auction_data_str) {
            Ok(auction_listings_data) => Some((auction_data_pointer.lastModified, auction_listings_data.auctions)),
            Err(e) => {
                println!("Error decoding json auction listings for {}: {}", realm_slug, e);
                None
            },
        }
    }

    /// Helpler function to process a vec of RealmInfo's into vec's of slugs for
    /// connected realms. Connected realms share an auction house.
    pub fn process_connected_realms(realm_infos: &Vec<RealmInfo>) -> Vec<Vec<String>> {
        let mut realm_sets: Vec<Vec<String>> = realm_infos.into_iter().map(|r|
            r.connected_realms.clone()
        ).collect();

        // This dedup logic relies on the ordering within a connected realms list being the same
        // for all realms in the list.
        realm_sets.sort_by(|a, b| a.iter().next().unwrap().cmp(b.iter().next().unwrap()));
        realm_sets.dedup();
        return realm_sets;
    }

    /// Get info on an item. Panics on a malformed json response.
    pub fn get_item_info(&self, id: u64) -> ItemInfo {
        serde_json::from_str(&self.make_blizzard_api_call(
            &format!("https://{}/wow/item/{}?locale={}&apikey={}", self.api_host, id, self.api_locale, self.token), "item info")
        ).unwrap()
    }
}<|MERGE_RESOLUTION|>--- conflicted
+++ resolved
@@ -11,12 +11,7 @@
 use std::time::Duration;
 
 use hyper::client::{Client, Response};
-<<<<<<< HEAD
-use regex::Regex;
-use rustc_serialize::{Decodable, json};
-=======
 use regex::bytes::Regex;
->>>>>>> f3752cec
 use serde::de::Deserialize;
 use thread_throttler::ThreadThrottler;
 
@@ -127,28 +122,7 @@
                     continue;
                 },
             }
-<<<<<<< HEAD
-            // TODO: Fix this file to use serde instead.
-            //Sometimes the auction listings contain invalid unicode. Strip that:
-            // s = String::from_utf8_lossy(s.as_bytes()).into_owned();
-            // But even then, we're getting json errors. Until we solve that, use
-            // rustc_serialize.
-            // TODO: This is a hack replacing the contents of the 'owner' field with an
-            // underscore. This is because blizzard often times put garbage in there. Improve this
-            // situation slightly by removing the regex from the loop (we shouldn't be compiling
-            // it in here anyway, and restructing the function to return a string. The string can
-            // be processed in individual api calls.
-            let re = Regex::new("\"owner\":\"([^\"]+?)\"").unwrap();
-            let s = re.replace_all(&s, "\"owner\":\"_\"");
-            match json::decode(&s) {
-                Ok(obj) => return obj,
-                Err(e) => {
-                    println!("Failed to decode json for {}: {}. Retry {}.", task, e, retries);
-                },
-            }
-=======
             return s;
->>>>>>> f3752cec
         }
     }
 
